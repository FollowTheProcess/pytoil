--- conflicted
+++ resolved
@@ -38,15 +38,9 @@
   "Typing :: Typed",
 ]
 dependencies = [
-<<<<<<< HEAD
-  "click==8.1.4",
-  "cookiecutter==2.2",
-  "copier==8.1",
-=======
   "click==8.1.5",
   "cookiecutter==2.2.3",
-  "copier==8",
->>>>>>> a9af73e1
+  "copier==8.1",
   "httpx==0.24.1",
   "humanize==4.7",
   "pydantic==1.10.9",
