--- conflicted
+++ resolved
@@ -38,13 +38,8 @@
   "Typing :: Typed",
 ]
 dependencies = [
-<<<<<<< HEAD
-  "click==8.1.3",
   "cookiecutter==2.2",
-=======
   "click==8.1.4",
-  "cookiecutter==2.1.1",
->>>>>>> 118aec17
   "copier==8",
   "httpx==0.24.1",
   "humanize==4.7",
